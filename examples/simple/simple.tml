--- conflicted
+++ resolved
@@ -1,39 +1,7 @@
 #
 # An example .tml file for TraitsML.
 #
-<<<<<<< HEAD
 
-=======
-#  `:=' - Delegation. RHS must be a simple attribute expression, 
-#         like a.b or a.b.c and so on. Non attribute expressions here
-#         are a syntax error. The value of the view property and value
-#         of the attribute are synched but the type checking of the
-#         view property is enforced.
-#
-#  `<<` - Binding. RHS can be any expression. The expression will be 
-#         parsed for dependencies and any dependencies which is a trait
-#         attribute on a HasTraits class will have a listener attached.
-#         When the listener fires, the expression will be re-evaluated
-#         and value of the view property updated.
-#
-#  `>>` - Notification. RHS can be any expression. The expression will
-#         be evaluated any time the view property changes.
-#
-#
-# The scoping rules are as follows:
-#
-#  - Imports are global and accessible to everything in the file.
-#  - Each top-level item defines it's own global namespace which is 
-#    unioned with the imports. Included in this namespace are all 
-#    elements that have a declared identfier.
-#  - Each item has a local namespace which includes `self` and `parent`. 
-#    The `self` is a reference to the element itself, whether anonymous
-#    or not. The `parent` is a reference to this items parent element,
-#    whether anonymous or not. The `parent` of top-level elements
-#    is None.
-#
-#------------------------------------------------------------------------------
->>>>>>> 3e186a47
 from PySide import QtGui
 
 from traitsml.enums import Color
