import wx

from traits.api import implements, Bool

from .wx_control import WXControl
from ..field import IFieldImpl


class WXField(WXControl):
    """ A wxPython implementation of a LineEdit.

    The LineEdit uses a wx.TextCtrl and provides a single line of
    editable text.

    See Also
    --------
    LineEdit

    """
    implements(IFieldImpl)

    #---------------------------------------------------------------------------
    # ILineEditImpl interface
    #---------------------------------------------------------------------------
    def create_widget(self):
        """ Creates the underlying wx.TextCtrl.

        """
        self.widget = widget = wx.TextCtrl(parent=self.parent_widget(),
                                           style=wx.TE_PROCESS_ENTER)
        widget.SetDoubleBuffered(True)
        
    def initialize_widget(self):
        """ Initializes the attributes of the wx.TextCtrl.

        """
        parent = self.parent
        self.set_max_length(parent.max_length)
        self.set_read_only(parent.read_only)
        if not parent.value:
            self.change_text(parent.placeholder_text)
        else:
            self.update_text()
        parent._modified = False
        self.set_cursor_position(parent.cursor_position)
        self.bind()

    def parent_max_length_changed(self, max_length):
        """ The change handler for the 'max_length' attribute on the 
        parent.

        """
        self.set_max_length(max_length)

    def parent_read_only_changed(self, read_only):
        """ The change handler for the 'read_only' attribute on the
        parent.

        """
        self.set_read_only(read_only)

    def parent_cursor_position_changed(self, cursor_position):
        """ The change handler for the 'cursor_position' attribute on 
        the parent.

        """
        if not self.setting_value:
            self.set_cursor_position(cursor_position)

    def parent_value_changed(self, value):
        """ The change handler for the 'text' attribute on the parent.

        """
        if not self.setting_value:
            self.update_text()
            self.parent._modified = False

    def set_selection(self, start, end):
        """ Sets the selection in the widget between the start and 
        end positions, inclusive.

        """
        self.widget.SetSelection(start, end)
        self.update_parent_selection()

    def select_all(self):
        """ Select all the text in the line edit.

        If there is no text in the line edit, the selection will be
        empty.

        """
        self.widget.SetSelection(-1, -1)
        self.update_parent_selection()

    def deselect(self):
        """ Deselect any selected text.

        Sets a selection with start == stop to deselect the current
        selection. The cursor is placed at the beginning of selection.

        """
        widget = self.widget
        start, end = widget.GetSelection()
        widget.SetSelection(start, start)
        self.update_parent_selection()

    def clear(self):
        """ Clear the line edit of all text.

        """
        self.widget.Clear()
        self.update_parent_selection()

    def backspace(self):
        """ Simple backspace functionality.

        If no text is selected, deletes the character to the left
        of the cursor. Otherwise, it deletes the selected text.

        """
        widget = self.widget
        start, end = widget.GetSelection()
        if start == end:
            start = end - 1
        widget.Remove(start, end)
        self.update_parent_selection()

    def delete(self):
        """ Simple delete functionality.

        If no text is selected, deletes the character to the right
        of the cursor. Otherwise, it deletes the selected text.

        """
        widget = self.widget
        start, end = widget.GetSelection()
        if start == end:
            end = end + 1
        widget.Remove(start, end)
        self.update_parent_selection()

    def end(self, mark=False):
        """ Moves the cursor to the end of the line.

        Arguments
        ---------
        mark : bool, optional
            If True, select the text from the current position to the end of
            the line edit. Defaults to False.

        """
        widget = self.widget
        if mark:
            start = widget.GetInsertionPoint()
            end = widget.GetLastPosition()
            widget.SetSelection(start, end)
        else:
            widget.SetInsertionPointEnd()
        self.update_parent_selection()

    def home(self, mark=False):
        """ Moves the cursor to the beginning of the line.

        Arguments
        ---------
        mark : bool, optional
            If True, select the text from the current position to
            the beginning of the line edit. Defaults to False.

        """
        widget = self.widget
        if mark:
            start = 0
            end = widget.GetInsertionPoint()
            widget.SetSelection(start, end)
        else:
            widget.SetInsertionPoint(0)
        self.update_parent_selection()

    def cut(self):
        """ Cuts the selected text from the line edit.

        Copies the selected text to the clipboard then deletes the selected
        text from the line edit.

        """
        self.widget.Cut()
        self.update_parent_selection()

    def copy(self):
        """ Copies the selected text to the clipboard.

        """
        self.widget.Copy()
        self.update_parent_selection()

    def paste(self):
        """ Paste the contents of the clipboard into the line edit.

        Inserts the contents of the clipboard into the line edit at
        the current cursor position, replacing any selected text.

        """
        self.widget.Paste()
        self.update_parent_selection()

    def insert(self, text):
        """ Insert the text into the line edit.

        Inserts the given text at the current cursor position,
        replacing any selected text.

        Arguments
        ---------
        text : str
            The text to insert into the line edit.

        """
        self.widget.WriteText(text)
        self.update_parent_selection()

    def undo(self):
        """ Undoes the last operation.

        """
        self.widget.Undo()
        self.update_parent_selection()

    def redo(self):
        """ Redoes the last operation

        """
        self.widget.Redo()
        self.update_parent_selection()

    #---------------------------------------------------------------------------
    # Implementation
    #---------------------------------------------------------------------------
    # A flag which set to True when we're applying updates to the 
    # model. Allows us to avoid unnecessary notification recursion.
    setting_value = Bool(False)

    def bind(self):
        """ Binds the event handlers for the wx.TextCtrl.

        """
        widget = self.widget
        widget.Bind(wx.EVT_TEXT_MAXLEN, self.on_max_length)
        widget.Bind(wx.EVT_TEXT, self.on_text_updated)
        widget.Bind(wx.EVT_TEXT_ENTER, self.on_text_enter)
        widget.Bind(wx.EVT_LEFT_UP, self.on_selection)

    def on_text_updated(self, event):
        """ The event handler for the text update event.

        """
        widget = self.widget
        parent = self.parent
        text = widget.GetValue()
        self.setting_value = True
        try:
            value = parent.from_string(text)
        except Exception as e:
            parent.exception = e
            parent.error = True
        else:
            parent.exception = None
            parent.error = False
            parent.value = value
        self.setting_value = False
        self.update_parent_selection()
        parent.text_edited = text
        parent._modified = True
        parent.text_changed = text

    def on_text_enter(self, event):
        """ The event handler for the return pressed event.

        """
        self.parent.return_pressed = True

    def on_max_length(self, event):
        """ The event handler for the max length event.

        """
        self.parent.max_length_reached = True

    def on_selection(self, event):
        """ The event handler for a selection (really a left up) event.

        """
        self.update_parent_selection()
        event.Skip()

    def update_parent_selection(self):
        """ Updates the selection and cursor position of the parent
        to reflect the current state of the widget.

        """
        parent = self.parent
        widget = self.widget
        parent._selected_text = widget.GetStringSelection()
        self.setting_value = True
        parent.cursor_position = widget.GetInsertionPoint()
        self.setting_value = False

    def update_text(self):
        """ Updates the text control with the coverted parent value or 
        sets the error state on the parent if the conversion fails.

        """
        parent = self.parent
        try:
            text = parent.to_string(parent.value)
        except Exception as e:
            parent.exception = e
            parent.error = True
        else:
            parent.exception = None
            parent.error = False
<<<<<<< HEAD
            parent.text = text
=======
            self.change_text(text)

    def change_text(self, text):
        """ Changes the text in the widget without emitted a text 
        updated event. This should be called when the text is changed
        programmatically.

        """
        self.widget.ChangeValue(text)

    def set_max_length(self, max_length):
        """ Sets the max length of the widget to max_length.

        """
        self.widget.SetMaxLength(max_length)
    
    def set_read_only(self, read_only):
        """ Sets read only state of the widget.

        """
        # XXX this may require some trickery in Windows to change
        # this value properly on the fly.
        self.widget.SetEditable(not read_only)

    def set_cursor_position(self, cursor_position):
        """ Sets the cursor position of the widget.

        """
        self.widget.SetInsertionPoint(cursor_position)
>>>>>>> 8de99442
<|MERGE_RESOLUTION|>--- conflicted
+++ resolved
@@ -319,9 +319,6 @@
         else:
             parent.exception = None
             parent.error = False
-<<<<<<< HEAD
-            parent.text = text
-=======
             self.change_text(text)
 
     def change_text(self, text):
@@ -351,4 +348,4 @@
 
         """
         self.widget.SetInsertionPoint(cursor_position)
->>>>>>> 8de99442
+
